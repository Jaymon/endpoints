--- conflicted
+++ resolved
@@ -14,8 +14,4 @@
 from .decorators import param, version # this is for fluidity/convenience
 
 
-<<<<<<< HEAD
-__version__ = "6.3.1"
-=======
 __version__ = "7.0.0"
->>>>>>> ae360e52
